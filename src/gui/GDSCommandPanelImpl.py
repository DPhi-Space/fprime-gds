--- conflicted
+++ resolved
@@ -32,7 +32,6 @@
 ###########################################################################
 
 class CommandsImpl (GDSCommandPanelGUI.Commands):
-<<<<<<< HEAD
 	'''Implementation file for the Command Panel GUI element'''
 
 	def __init__( self, parent, cname_dict ):
@@ -189,115 +188,3 @@
 			raise Exception("Command mneumonic is not valid")
 
 
-=======
-    '''Implementation file for the Command Panel GUI element'''
-
-    def __init__( self, parent, cname_dict ):
-        """Constructor for the Command Panel implementation
-
-        Arguments:
-            parent {wx.Window} -- Parent to this GUI element
-            cname_dict {dictionary} -- A dictionary mapping command mneumonic names to the corresponding CommandTemplate object.
-        """
-
-        GDSCommandPanelGUI.Commands.__init__ ( self, parent)
-
-        self.cname_dict = cname_dict
-        self.CmdsComboBox.AppendItems(sorted(self.cname_dict.keys()))
-
-        self.arginputs = list()
-
-        self._encoders = list()
-
-    def __del__( self ):
-        pass
-
-    def register_encoder(self, enc ):
-        """Register an encoder object to this object. Encoder must implement data_callback(data)
-
-        Arguments:
-            enc {Encoder} -- The encoder to register
-        """
-
-        self._encoders.append(enc)
-
-    # Override these handlers to implement functionality for GUI elements
-    def onCmdsComboBoxSelect( self, event ):
-        '''Set up the argument GUI elements for the command with the selected mneumonic'''
-        self.arginputs = list()
-        self.CmdArgsScrolledWindow.GetSizer().Clear(True)
-
-        s = self.CmdsComboBox.GetStringSelection()
-        temp = self.cname_dict[s]
-        width_total = 0
-
-        for (arg_name, _, arg_type) in temp.arguments:
-            if type(arg_type) == BoolType:
-                k = GDSArgItemComboBox.ArgItemComboBox(self.CmdArgsScrolledWindow, ["True", "False"], arg_name)
-            elif type(arg_type) == EnumType:
-                k = GDSArgItemComboBox.ArgItemComboBox(self.CmdArgsScrolledWindow, arg_type.keys(), arg_name)
-            elif type(arg_type) == type(F64Type()):
-                k = GDSArgItemTextCtl.ArgItemTextCtl(self.CmdArgsScrolledWindow, GDSArgItemTextCtl.RealValidator(), arg_name)
-            elif type(arg_type) == type(F32Type()):
-                k = GDSArgItemTextCtl.ArgItemTextCtl(self.CmdArgsScrolledWindow, GDSArgItemTextCtl.RealValidator(), arg_name)
-            elif type(arg_type) == type(I64Type()):
-                k = GDSArgItemTextCtl.ArgItemTextCtl(self.CmdArgsScrolledWindow, GDSArgItemTextCtl.HexIntegerValidator(), arg_name)
-            elif type(arg_type) == type(I32Type()):
-                k = GDSArgItemTextCtl.ArgItemTextCtl(self.CmdArgsScrolledWindow, GDSArgItemTextCtl.HexIntegerValidator(), arg_name)
-            elif type(arg_type) == type(I16Type()):
-                k = GDSArgItemTextCtl.ArgItemTextCtl(self.CmdArgsScrolledWindow, GDSArgItemTextCtl.HexIntegerValidator(), arg_name)
-            elif type(arg_type) == type(I8Type()):
-                k = GDSArgItemTextCtl.ArgItemTextCtl(self.CmdArgsScrolledWindow, GDSArgItemTextCtl.HexIntegerValidator(), arg_name)
-            elif type(arg_type) == type(U64Type()):
-                k = GDSArgItemTextCtl.ArgItemTextCtl(self.CmdArgsScrolledWindow, GDSArgItemTextCtl.HexIntegerValidator(), arg_name)
-            elif type(arg_type) == type(U32Type()):
-                k = GDSArgItemTextCtl.ArgItemTextCtl(self.CmdArgsScrolledWindow, GDSArgItemTextCtl.HexIntegerValidator(), arg_name)
-            elif type(arg_type) == type(U16Type()):
-                k = GDSArgItemTextCtl.ArgItemTextCtl(self.CmdArgsScrolledWindow, GDSArgItemTextCtl.HexIntegerValidator(), arg_name)
-            elif type(arg_type) == type(U8Type()):
-                k = GDSArgItemTextCtl.ArgItemTextCtl(self.CmdArgsScrolledWindow, GDSArgItemTextCtl.HexIntegerValidator(), arg_name)
-            elif type(arg_type) == type(StringType()):
-                k = GDSArgItemTextCtl.ArgItemTextCtl(self.CmdArgsScrolledWindow, None, arg_name)
-            elif type(arg_type) == type(SerializableType()):
-                pass
-
-            self.arginputs.append(k)
-            self.CmdArgsScrolledWindow.GetSizer().Add(k)
-            w, _ = k.GetSizer().GetMinSize()
-            width_total += w
-
-
-        self.CmdArgsScrolledWindow.Layout()
-        self.CmdArgsScrolledWindow.SetVirtualSize((width_total, -1))
-        self.CmdArgsScrolledWindow.Refresh()
-
-    def onCmdSendButtonClick( self, event ):
-        '''Gathers entered command arguments and sends them to all encoders'''
-        arglist = list()
-        for i in self.arginputs:
-            if type(i) == GDSArgItemTextCtl.ArgItemTextCtl:
-                arglist.append(i.getText())
-            elif type (i) == GDSArgItemComboBox.ArgItemComboBox:
-                arglist.append(i.getSelection())
-
-        s = self.CmdsComboBox.GetStringSelection()
-        temp = self.cname_dict[s]
-        data_obj = cmd_data.CmdData(tuple(arglist), temp)
-        pprint([v.val for v in data_obj.get_args()])
-        for i in self._encoders:
-            i.data_callback(data_obj)
-
-
-    def onCmdHistSearchButtonClick( self, event ):
-        event.Skip()
-
-    def onCmdHistClearButtonClick( self, event ):
-        event.Skip()
-
-    def onQuickCmdClearButtonClick( self, event ):
-        event.Skip()
-
-    def onQuickCmdSendButtonClick( self, event ):
-        event.Skip()
->>>>>>> 3566aa7c
-
