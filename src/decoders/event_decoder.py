--- conflicted
+++ resolved
@@ -47,10 +47,6 @@
         Args:
             data: Binary data to decode and pass to registered consumers
         '''
-<<<<<<< HEAD
-
-=======
->>>>>>> d1f2368e
         self.send_to_all(self.decode_api(data))
 
 
