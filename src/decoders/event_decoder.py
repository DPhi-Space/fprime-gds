'''
@brief Decoder for event data

This decoder takes in serialized events, parses them, and packages the results
in event_data objects.

Example data structure:
    +-------------------+---------------------+---------------------- - - -
    | ID (4 bytes)      | Time Tag (11 bytes) | Event argument data....
    +-------------------+---------------------+---------------------- - - -

@date Created June 29, 2018
@author R. Joseph Paetz

@bug No known bugs
'''

import decoder
from data_types import event_data
from models.serialize import u32_type
from models.serialize import time_type
from models.serialize.type_exceptions import *

class EventDecoder(decoder.Decoder):
    '''Decoder class for event data'''

    def __init__(self, event_dict):
        '''
        EventDecoder class constructor

        Args:
            event_dict: Event dictionary. Event IDs should be keys and
                        EventTemplate objects should be values

        Returns:
            An initialized EventDecoder object.
        '''
        super(EventDecoder, self).__init__()

        self.__dict = event_dict


    def data_callback(self, data):
        '''
        Function called to pass data to the decoder class

        Args:
            data: Binary data to decode and pass to registered consumers
        '''
        self.send_to_all(self.decode_api(data))


    def decode_api(self, data):
        '''
        Decodes the given data and returns the result.

        This function allows for non-registered code to call the same decoding
        code as is used to parse data passed to the data_callback function.

        Args:
            data: Binary data to decode

        Returns:
            Parsed version of the event data in the form of a EventData object
            or None if the data is not decodable
        '''
        ptr = 0

        # Decode event ID here...
        id_obj = u32_type.U32Type()
        id_obj.deserialize(data, ptr)
        ptr += id_obj.getSize()
        event_id = id_obj.val
        #TODO remove
        #print("id=%d"%event_id)

        # Decode time...
        event_time = time_type.TimeType()
        event_time.deserialize(data, ptr)
        ptr += event_time.getSize()
        #print("time=%s"%event_time)

        if event_id in self.__dict:
            event_temp = self.__dict[event_id]

            arg_vals = self.decode_args(data, ptr, event_temp)

            return event_data.EventData(arg_vals, event_time, event_temp)
        else:
            print("Event decode error: id %d not in dictionary"%event_id)
            return None


    def decode_args(self, arg_data, offset, template):
        '''
        Decodes the serialized event arguments

        The event arguments are each serialized and then appended to each other.
        Parse that section of the data into the individual arguments.

        Args:
            arg_data: Serialized argument data to parse
            offset: Offset into the arg_data where parsing should start
            template: EventTemplate object that describes the type of event the
                      arg_data goes to.

        Returns:
            Parsed arguments in a tuple (order the same as they were parsed in).
            Each element in the tuple is an instance of the same class as the
            corresponding arg_type object in the template parameter. Returns
            none if the arguments can't be parsed
        '''
        arg_results = []
        args = template.get_args()

        # For each argument, use the arg_obj deserialize method to get the value
        for arg in args:
            (arg_name, arg_desc, template_arg_obj) = arg

            # Create a new instance of the argument's type object so we don't
            # use the template's object for deserialization and storage of the
            # parsed argument value.
            arg_obj = template_arg_obj.__class__()

            try:
                arg_obj.deserialize(arg_data, offset)
                arg_results.append(arg_obj)
            except TypeException as e:
                print("Event decode exception %s"%(e.getMsg()))
                traceback.print_exc()
<<<<<<< HEAD
                
=======
                return None
>>>>>>> 963b2050

            offset = offset + arg_obj.getSize()

        return tuple(arg_results)


if __name__ == "__main__":
    pass
<|MERGE_RESOLUTION|>--- conflicted
+++ resolved
@@ -20,6 +20,7 @@
 from models.serialize import u32_type
 from models.serialize import time_type
 from models.serialize.type_exceptions import *
+import traceback
 
 class EventDecoder(decoder.Decoder):
     '''Decoder class for event data'''
@@ -128,11 +129,8 @@
             except TypeException as e:
                 print("Event decode exception %s"%(e.getMsg()))
                 traceback.print_exc()
-<<<<<<< HEAD
-                
-=======
                 return None
->>>>>>> 963b2050
+
 
             offset = offset + arg_obj.getSize()
 
